--- conflicted
+++ resolved
@@ -20,13 +20,8 @@
 //! provide an [`in_current_span()`] method for bundling errors with a
 //! [`SpanTrace`].
 //!
-<<<<<<< HEAD
-//! * [`ExtractSpanTrace`], a trait for extracting `SpanTrace`s from behind `dyn
-//! Error` trait objects.
-=======
-//! * [`ExtractSpanTrace`]extension trait, for extracting `SpanTrace`s from behind `dyn Error` trait
-//! objects.
->>>>>>> 7179ad65
+//! * [`ExtractSpanTrace`] extension trait, for extracting `SpanTrace`s from
+//! behind `dyn Error` trait objects.
 //!
 //! **Note**: This crate is currently experimental.
 //!
@@ -34,14 +29,9 @@
 //!
 //! ## Feature Flags
 //!
-<<<<<<< HEAD
 //! - `stack-error` - Enables an experimental version of [`TracedError`] that
 //! statically wraps an error type without using Heap Allocations. The contained
 //! [`SpanTrace`] can still extract its SpanTrace from behind a
-=======
-//! - `stack-error` - Enables an experimental version of [`TracedError`] that statically wraps an error
-//! type without using heap allocations which can still extract its SpanTrace from behind a
->>>>>>> 7179ad65
 //! [`std::error::Error`] trait object via type erasure.
 //!
 //! ## Usage
@@ -85,14 +75,9 @@
 //! }
 //! ```
 //!
-<<<<<<< HEAD
-//! This crate also provides the [`InstrumentResult`]/[`InstrumentError`] traits
-//! which can be used to wrap errors with a [`TracedError`] which bundles the
-//! inner error with a [`SpanTrace`].
-=======
-//! This crate also provides the [`InstrumentResult`] and [`InstrumentError`] traits, which can be used
-//! to wrap errors with a [`TracedError`] which bundles the inner error with a [`SpanTrace`].
->>>>>>> 7179ad65
+//! This crate also provides the [`InstrumentResult`] and [`InstrumentError`]
+//! traits, which can be used to wrap errors with a [`TracedError`] which
+//! bundles the inner error with a [`SpanTrace`].
 //!
 //! ```rust
 //! # use std::error::Error;
